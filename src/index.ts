import * as path from 'path';
import { parse as parseV2 } from './openApi/v2';
import { parse as parseV3 } from './openApi/v3';
import { readHandlebarsTemplates, Templates } from './utils/readHandlebarsTemplates';
import { getOpenApiSpec } from './utils/getOpenApiSpec';
import { writeClient } from './utils/writeClient';
<<<<<<< HEAD
=======
import * as os from 'os';
import * as chalk from 'chalk';
>>>>>>> fe0ebf17
import { getOpenApiVersion, OpenApiVersion } from './utils/getOpenApiVersion';
import { Client } from './client/interfaces/Client';

export enum Language {
    TYPESCRIPT = 'typescript',
    JAVASCRIPT = 'javascript',
}

export enum HttpClient {
    FETCH = 'fetch',
    XHR = 'xhr',
}

/**
 * Generate the OpenAPI client. This method will read the OpenAPI specification and based on the
 * given language it will generate the client, including the typed models, validation schemas,
 * service layer, etc.
 * @param input The relative location of the OpenAPI spec.
 * @param output The relative location of the output directory
 * @param language: The language that should be generated (Typescript or Javascript)
 * @param httpClient: The selected httpClient (fetch or XHR)
 */
export function generate(input: string, output: string, language: Language = Language.TYPESCRIPT, httpClient: HttpClient = HttpClient.FETCH): void {
    const inputPath: string = path.resolve(process.cwd(), input);
    const outputPath: string = path.resolve(process.cwd(), output);

    // console.log(chalk.bold.green('Generate:'));
    // console.log(chalk.grey('  Input:'), input);
    // console.log(chalk.grey('  Output:'), output);
    // console.log(chalk.grey('  Language:'), language);
    // console.log(chalk.grey('  HTTP client:'), httpClient);
    // console.log(os.EOL);

    try {
        // Load the specification, read the OpenAPI version and load the
        // handlebar templates for the given language
        const openApi: any = getOpenApiSpec(inputPath);
        const openApiVersion: OpenApiVersion = getOpenApiVersion(openApi);
        const templates: Templates = readHandlebarsTemplates(language);

        switch (language) {
            case Language.JAVASCRIPT:
            case Language.TYPESCRIPT:
                // Generate and write version 2 client
                if (openApiVersion === OpenApiVersion.V2) {
                    const clientV2: Client = parseV2(openApi);
                    writeClient(clientV2, language, templates, outputPath);
                }

                // Generate and write version 3 client
                if (openApiVersion === OpenApiVersion.V3) {
                    const clientV3: Client = parseV3(openApi);
                    writeClient(clientV3, language, templates, outputPath);
                }
        }
    } catch (e) {
        console.error(e);
        process.exit(1);
    }
}<|MERGE_RESOLUTION|>--- conflicted
+++ resolved
@@ -4,11 +4,8 @@
 import { readHandlebarsTemplates, Templates } from './utils/readHandlebarsTemplates';
 import { getOpenApiSpec } from './utils/getOpenApiSpec';
 import { writeClient } from './utils/writeClient';
-<<<<<<< HEAD
-=======
 import * as os from 'os';
 import * as chalk from 'chalk';
->>>>>>> fe0ebf17
 import { getOpenApiVersion, OpenApiVersion } from './utils/getOpenApiVersion';
 import { Client } from './client/interfaces/Client';
 
