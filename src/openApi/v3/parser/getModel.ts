--- conflicted
+++ resolved
@@ -103,7 +103,7 @@
         }
     }
 
-    if (definition.type === 'object' && typeof definition.additionalProperties === 'object') {
+    if (definition.type === 'object' && definition.additionalProperties && typeof definition.additionalProperties === 'object') {
         if (definition.additionalProperties.$ref) {
             const additionalProperties = getType(definition.additionalProperties.$ref);
             model.export = 'dictionary';
@@ -125,10 +125,6 @@
             return model;
         }
     }
-<<<<<<< HEAD
-    // TODO:
-    //  Add correct support for oneOf
-    //  https://swagger.io/docs/specification/data-models/oneof-anyof-allof-not/
 
     if (definition.oneOf?.length || definition.anyOf?.length || definition.allOf?.length) {
         let types: OpenApiSchema[] = [];
@@ -146,32 +142,6 @@
         model.properties = compositionTypes;
         model.imports.push(...compositionTypes.reduce((acc: string[], type) => acc.concat(type.imports), []));
         model.enums.push(...compositionTypes.reduce((acc: Model[], type) => acc.concat(type.enums), []));
-=======
-
-    if (definition.anyOf?.length && !definition.properties) {
-        const compositionTypes = definition.anyOf.filter(type => type.$ref).map(type => getType(type.$ref));
-        const composition = compositionTypes
-            .map(type => type.type)
-            .sort()
-            .join(' | ');
-        model.export = 'generic';
-        model.imports.push(...compositionTypes.map(type => type.base));
-        model.type = composition;
-        model.base = composition;
-        return model;
-    }
-
-    if (definition.oneOf?.length && !definition.properties) {
-        const compositionTypes = definition.oneOf.filter(type => type.$ref).map(type => getType(type.$ref));
-        const composition = compositionTypes
-            .map(type => type.type)
-            .sort()
-            .join(' | ');
-        model.export = 'generic';
-        model.imports.push(...compositionTypes.map(type => type.base));
-        model.type = composition;
-        model.base = composition;
->>>>>>> 2d8aa162
         return model;
     }
 
@@ -180,7 +150,6 @@
         model.type = 'any';
         model.base = 'any';
         model.default = getModelDefault(definition, model);
-<<<<<<< HEAD
         const properties = getModelProperties(openApi, definition, getModel);
         properties.forEach(property => {
             model.properties.push(property);
@@ -189,40 +158,6 @@
                 model.enums.push(property);
             }
         });
-=======
-
-        if (definition.allOf?.length) {
-            definition.allOf.forEach(parent => {
-                if (parent.$ref) {
-                    const parentRef = getType(parent.$ref);
-                    model.extends.push(parentRef.base);
-                    model.imports.push(parentRef.base);
-                }
-                if (parent.type === 'object' && parent.properties) {
-                    const properties = getModelProperties(openApi, parent, getModel);
-                    properties.forEach(property => {
-                        model.properties.push(property);
-                        model.imports.push(...property.imports);
-                        if (property.export === 'enum') {
-                            model.enums.push(property);
-                        }
-                    });
-                }
-            });
-        }
-
-        if (definition.properties) {
-            const properties = getModelProperties(openApi, definition, getModel);
-            properties.forEach(property => {
-                model.properties.push(property);
-                model.imports.push(...property.imports);
-                if (property.export === 'enum') {
-                    model.enums.push(property);
-                }
-            });
-        }
-
->>>>>>> 2d8aa162
         return model;
     }
 
