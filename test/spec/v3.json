--- conflicted
+++ resolved
@@ -1587,9 +1587,6 @@
                     }
                 }
             },
-<<<<<<< HEAD
-            "ModelWithOneOfAndNullable": {
-=======
             "CompositionWithAnyOfAnonymous": {
                 "description": "This is a model with one property with a 'any of' relationship where the options are not $ref",
                 "type": "object",
@@ -1617,7 +1614,6 @@
                 }
             },
             "CompositionWithOneOfAndNullable": {
->>>>>>> cffa7078
                 "description": "This is a model with one property with a 'one of' relationship",
                 "type": "object",
                 "properties": {
@@ -1646,11 +1642,7 @@
                     }
                 }
             },
-<<<<<<< HEAD
-            "ModelWithAllOfAndNullable": {
-=======
             "CompositionWithAllOfAndNullable": {
->>>>>>> cffa7078
                 "description": "This is a model with one property with a 'all of' relationship",
                 "type": "object",
                 "properties": {
@@ -1679,11 +1671,7 @@
                     }
                 }
             },
-<<<<<<< HEAD
-            "ModelWithAnyOfAndNullable": {
-=======
             "CompositionWithAnyOfAndNullable": {
->>>>>>> cffa7078
                 "description": "This is a model with one property with a 'any of' relationship",
                 "type": "object",
                 "properties": {
