--- conflicted
+++ resolved
@@ -2663,12 +2663,6 @@
 export type { ModelLink } from './models/ModelLink';
 export type { ModelThatExtends } from './models/ModelThatExtends';
 export type { ModelThatExtendsExtends } from './models/ModelThatExtendsExtends';
-<<<<<<< HEAD
-export type { ModelWithAllOfAndNullable } from './models/ModelWithAllOfAndNullable';
-export type { ModelWithAnyOf } from './models/ModelWithAnyOf';
-export type { ModelWithAnyOfAndNullable } from './models/ModelWithAnyOfAndNullable';
-=======
->>>>>>> cffa7078
 export type { ModelWithArray } from './models/ModelWithArray';
 export type { ModelWithBoolean } from './models/ModelWithBoolean';
 export type { ModelWithCircularReference } from './models/ModelWithCircularReference';
@@ -2681,11 +2675,6 @@
 export type { ModelWithLink } from './models/ModelWithLink';
 export type { ModelWithNestedEnums } from './models/ModelWithNestedEnums';
 export type { ModelWithNestedProperties } from './models/ModelWithNestedProperties';
-<<<<<<< HEAD
-export type { ModelWithOneOf } from './models/ModelWithOneOf';
-export type { ModelWithOneOfAndNullable } from './models/ModelWithOneOfAndNullable';
-=======
->>>>>>> cffa7078
 export type { ModelWithOrderedProperties } from './models/ModelWithOrderedProperties';
 export type { ModelWithPattern } from './models/ModelWithPattern';
 export type { ModelWithProperties } from './models/ModelWithProperties';
@@ -2724,12 +2713,6 @@
 export { $ModelLink } from './schemas/$ModelLink';
 export { $ModelThatExtends } from './schemas/$ModelThatExtends';
 export { $ModelThatExtendsExtends } from './schemas/$ModelThatExtendsExtends';
-<<<<<<< HEAD
-export { $ModelWithAllOfAndNullable } from './schemas/$ModelWithAllOfAndNullable';
-export { $ModelWithAnyOf } from './schemas/$ModelWithAnyOf';
-export { $ModelWithAnyOfAndNullable } from './schemas/$ModelWithAnyOfAndNullable';
-=======
->>>>>>> cffa7078
 export { $ModelWithArray } from './schemas/$ModelWithArray';
 export { $ModelWithBoolean } from './schemas/$ModelWithBoolean';
 export { $ModelWithCircularReference } from './schemas/$ModelWithCircularReference';
@@ -2742,11 +2725,6 @@
 export { $ModelWithLink } from './schemas/$ModelWithLink';
 export { $ModelWithNestedEnums } from './schemas/$ModelWithNestedEnums';
 export { $ModelWithNestedProperties } from './schemas/$ModelWithNestedProperties';
-<<<<<<< HEAD
-export { $ModelWithOneOf } from './schemas/$ModelWithOneOf';
-export { $ModelWithOneOfAndNullable } from './schemas/$ModelWithOneOfAndNullable';
-=======
->>>>>>> cffa7078
 export { $ModelWithOrderedProperties } from './schemas/$ModelWithOrderedProperties';
 export { $ModelWithPattern } from './schemas/$ModelWithPattern';
 export { $ModelWithProperties } from './schemas/$ModelWithProperties';
@@ -3153,68 +3131,6 @@
     propExtendsC?: string,
     propExtendsD?: ModelWithString,
 });"
-<<<<<<< HEAD
-`;
-
-exports[`v3 should generate: ./test/generated/v3/models/ModelWithAllOfAndNullable.ts 1`] = `
-"/* istanbul ignore file */
-/* tslint:disable */
-/* eslint-disable */
-
-import type { ModelWithArray } from './ModelWithArray';
-import type { ModelWithDictionary } from './ModelWithDictionary';
-import type { ModelWithEnum } from './ModelWithEnum';
-
-/**
- * This is a model with one property with a 'all of' relationship
- */
-export interface ModelWithAllOfAndNullable {
-    propA?: ({
-        boolean?: boolean,
-    } & ModelWithEnum & ModelWithArray & ModelWithDictionary) | null;
-}
-"
-`;
-
-exports[`v3 should generate: ./test/generated/v3/models/ModelWithAnyOf.ts 1`] = `
-"/* istanbul ignore file */
-/* tslint:disable */
-/* eslint-disable */
-
-import type { ModelWithArray } from './ModelWithArray';
-import type { ModelWithDictionary } from './ModelWithDictionary';
-import type { ModelWithEnum } from './ModelWithEnum';
-import type { ModelWithString } from './ModelWithString';
-
-/**
- * This is a model with one property with a 'any of' relationship
- */
-export interface ModelWithAnyOf {
-    propA?: (ModelWithString | ModelWithEnum | ModelWithArray | ModelWithDictionary);
-}
-"
-`;
-
-exports[`v3 should generate: ./test/generated/v3/models/ModelWithAnyOfAndNullable.ts 1`] = `
-"/* istanbul ignore file */
-/* tslint:disable */
-/* eslint-disable */
-
-import type { ModelWithArray } from './ModelWithArray';
-import type { ModelWithDictionary } from './ModelWithDictionary';
-import type { ModelWithEnum } from './ModelWithEnum';
-
-/**
- * This is a model with one property with a 'any of' relationship
- */
-export interface ModelWithAnyOfAndNullable {
-    propA?: ({
-        boolean?: boolean,
-    } | ModelWithEnum | ModelWithArray | ModelWithDictionary) | null;
-}
-"
-=======
->>>>>>> cffa7078
 `;
 
 exports[`v3 should generate: ./test/generated/v3/models/ModelWithArray.ts 1`] = `
@@ -3461,48 +3377,6 @@
 "
 `;
 
-<<<<<<< HEAD
-exports[`v3 should generate: ./test/generated/v3/models/ModelWithOneOf.ts 1`] = `
-"/* istanbul ignore file */
-/* tslint:disable */
-/* eslint-disable */
-
-import type { ModelWithArray } from './ModelWithArray';
-import type { ModelWithDictionary } from './ModelWithDictionary';
-import type { ModelWithEnum } from './ModelWithEnum';
-import type { ModelWithString } from './ModelWithString';
-
-/**
- * This is a model with one property with a 'one of' relationship
- */
-export interface ModelWithOneOf {
-    propA?: (ModelWithString | ModelWithEnum | ModelWithArray | ModelWithDictionary);
-}
-"
-`;
-
-exports[`v3 should generate: ./test/generated/v3/models/ModelWithOneOfAndNullable.ts 1`] = `
-"/* istanbul ignore file */
-/* tslint:disable */
-/* eslint-disable */
-
-import type { ModelWithArray } from './ModelWithArray';
-import type { ModelWithDictionary } from './ModelWithDictionary';
-import type { ModelWithEnum } from './ModelWithEnum';
-
-/**
- * This is a model with one property with a 'one of' relationship
- */
-export interface ModelWithOneOfAndNullable {
-    propA?: ({
-        boolean?: boolean,
-    } | ModelWithEnum | ModelWithArray | ModelWithDictionary) | null;
-}
-"
-`;
-
-=======
->>>>>>> cffa7078
 exports[`v3 should generate: ./test/generated/v3/models/ModelWithOrderedProperties.ts 1`] = `
 "/* istanbul ignore file */
 /* tslint:disable */
@@ -4086,10 +3960,6 @@
 
 export const $ModelThatExtends = {
     type: 'all-of',
-<<<<<<< HEAD
-
-=======
->>>>>>> cffa7078
     contains: [{
         type: 'ModelWithString',
     }, {
@@ -4112,10 +3982,6 @@
 
 export const $ModelThatExtendsExtends = {
     type: 'all-of',
-<<<<<<< HEAD
-
-=======
->>>>>>> cffa7078
     contains: [{
         type: 'ModelWithString',
     }, {
@@ -4128,91 +3994,6 @@
             propExtendsD: {
                 type: 'ModelWithString',
             },
-<<<<<<< HEAD
-        },
-    }, ]
-};"
-`;
-
-exports[`v3 should generate: ./test/generated/v3/schemas/$ModelWithAllOfAndNullable.ts 1`] = `
-"/* istanbul ignore file */
-/* tslint:disable */
-/* eslint-disable */
-
-export const $ModelWithAllOfAndNullable = {
-    properties: {
-        propA: {
-            type: 'all-of',
-
-            contains: [{
-                properties: {
-                    boolean: {
-                        type: 'boolean',
-                    },
-                },
-            }, {
-                type: 'ModelWithEnum',
-            }, {
-                type: 'ModelWithArray',
-            }, {
-                type: 'ModelWithDictionary',
-            }, ]
-            isNullable: true,
-        },
-    },
-};"
-`;
-
-exports[`v3 should generate: ./test/generated/v3/schemas/$ModelWithAnyOf.ts 1`] = `
-"/* istanbul ignore file */
-/* tslint:disable */
-/* eslint-disable */
-
-export const $ModelWithAnyOf = {
-    properties: {
-        propA: {
-            type: 'any-of',
-
-            contains: [{
-                type: 'ModelWithString',
-            }, {
-                type: 'ModelWithEnum',
-            }, {
-                type: 'ModelWithArray',
-            }, {
-                type: 'ModelWithDictionary',
-            }, ]
-        },
-    },
-};"
-`;
-
-exports[`v3 should generate: ./test/generated/v3/schemas/$ModelWithAnyOfAndNullable.ts 1`] = `
-"/* istanbul ignore file */
-/* tslint:disable */
-/* eslint-disable */
-
-export const $ModelWithAnyOfAndNullable = {
-    properties: {
-        propA: {
-            type: 'any-of',
-
-            contains: [{
-                properties: {
-                    boolean: {
-                        type: 'boolean',
-                    },
-                },
-            }, {
-                type: 'ModelWithEnum',
-            }, {
-                type: 'ModelWithArray',
-            }, {
-                type: 'ModelWithDictionary',
-            }, ]
-            isNullable: true,
-=======
->>>>>>> cffa7078
         },
     }, ]
 };"
@@ -4451,62 +4232,6 @@
 };"
 `;
 
-<<<<<<< HEAD
-exports[`v3 should generate: ./test/generated/v3/schemas/$ModelWithOneOf.ts 1`] = `
-"/* istanbul ignore file */
-/* tslint:disable */
-/* eslint-disable */
-
-export const $ModelWithOneOf = {
-    properties: {
-        propA: {
-            type: 'one-of',
-
-            contains: [{
-                type: 'ModelWithString',
-            }, {
-                type: 'ModelWithEnum',
-            }, {
-                type: 'ModelWithArray',
-            }, {
-                type: 'ModelWithDictionary',
-            }, ]
-        },
-    },
-};"
-`;
-
-exports[`v3 should generate: ./test/generated/v3/schemas/$ModelWithOneOfAndNullable.ts 1`] = `
-"/* istanbul ignore file */
-/* tslint:disable */
-/* eslint-disable */
-
-export const $ModelWithOneOfAndNullable = {
-    properties: {
-        propA: {
-            type: 'one-of',
-
-            contains: [{
-                properties: {
-                    boolean: {
-                        type: 'boolean',
-                    },
-                },
-            }, {
-                type: 'ModelWithEnum',
-            }, {
-                type: 'ModelWithArray',
-            }, {
-                type: 'ModelWithDictionary',
-            }, ]
-            isNullable: true,
-        },
-    },
-};"
-`;
-
-=======
->>>>>>> cffa7078
 exports[`v3 should generate: ./test/generated/v3/schemas/$ModelWithOrderedProperties.ts 1`] = `
 "/* istanbul ignore file */
 /* tslint:disable */
